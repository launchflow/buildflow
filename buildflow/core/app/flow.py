--- conflicted
+++ resolved
@@ -5,11 +5,7 @@
 import logging
 import os
 import signal
-<<<<<<< HEAD
 from typing import Callable, Dict, List, Optional, Set, Tuple
-=======
-from typing import Any, Callable, Dict, List, Optional, Set, Tuple
->>>>>>> 712bf275
 
 import pulumi
 
@@ -31,7 +27,6 @@
 from buildflow.core.credentials.gcp_credentials import GCPCredentials
 from buildflow.core.options.flow_options import FlowOptions
 from buildflow.core.options.runtime_options import AutoscalerOptions, ProcessorOptions
-<<<<<<< HEAD
 from buildflow.core.processor.patterns.collector import (
     CollectorGroup,
     CollectorProcessor,
@@ -45,13 +40,6 @@
     ProcessorType,
 )
 from buildflow.io.endpoint import RouteInfo, Method, Route
-=======
-from buildflow.core.processor.patterns.collector import CollectorProcessor
-from buildflow.core.processor.patterns.consumer import ConsumerProcessor
-from buildflow.core.processor.patterns.endpoint import EndpointProcessor
-from buildflow.core.processor.processor import ProcessorAPI, ProcessorID, ProcessorType
-from buildflow.io.endpoint import Endpoint, Method, Route
->>>>>>> 712bf275
 from buildflow.io.local.empty import Empty
 from buildflow.io.primitive import PortablePrimtive, Primitive, PrimitiveType
 from buildflow.io.strategies._strategy import StategyType
@@ -385,7 +373,6 @@
     return []
 
 
-<<<<<<< HEAD
 # NOTE: We do this outside of the Flow class to avoid the flow class
 # being serialized with the processor.
 def _consumer_processor(
@@ -548,42 +535,6 @@
         )
 
     return AdHocCollectorProcessorClass(processor_id=processor_id)
-=======
-@dataclasses.dataclass
-class _ConsumerWrapper:
-    source_primitive: Primitive
-    sink_primitive: Optional[Primitive]
-    processor_options: ProcessorOptions
-    original_process_fn_or_class: Callable
-
-    def __call__(self, *args: Any, **kwargs: Any) -> Any:
-        return self.original_process_fn_or_class(*args, **kwargs)
-
-
-def consumer(
-    source: Primitive,
-    sink: Optional[Primitive] = None,
-    *,
-    num_cpus: float = 1.0,
-    num_concurrency: int = 1,
-    autoscale_options: AutoscalerOptions = AutoscalerOptions.default(),
-    log_level: str = "INFO",
-):
-    def decorator_function(original_fn_or_class):
-        return _ConsumerWrapper(
-            source_primitive=source,
-            sink_primitive=sink,
-            processor_options=ProcessorOptions(
-                num_cpus=num_cpus,
-                num_concurrency=num_concurrency,
-                log_level=log_level,
-                autoscaler_options=autoscale_options,
-            ),
-            original_process_fn_or_class=original_fn_or_class,
-        )
-
-    return decorator_function
->>>>>>> 712bf275
 
 
 class Flow:
@@ -607,7 +558,6 @@
         # Infra configuration
         self._infra_actor_ref: Optional[InfraActor] = None
         self._managed_primitives: List[Primitive] = []
-<<<<<<< HEAD
         self._services: List[Service] = []
 
     def _pulumi_program(self) -> List[pulumi.Resource]:
@@ -632,11 +582,6 @@
         for primitive in args:
             primitive.enable_managed()
         self._managed_primitives.extend(args)
-=======
-        # NOTE: we use a list here instead of a set because we have no
-        # guarantee that primitives will be cachable.
-        self._primitive_cache: _PrimitiveCache = _PrimitiveCache()
->>>>>>> 712bf275
 
     def _pulumi_program(self):
         visited_primitives = _PrimitiveCache()
@@ -654,11 +599,6 @@
                 initial_opts=pulumi.ResourceOptions(),
                 visited_primitives=visited_primitives,
             )
-
-    def manage(self, *args: Primitive):
-        for primitive in args:
-            primitive.enable_managed()
-        self._managed_primitives.extend(args)
 
     def _get_infra_actor(self) -> InfraActor:
         if self._infra_actor_ref is None:
@@ -740,7 +680,6 @@
             sink_credentials=sink_credentials,
         )
 
-<<<<<<< HEAD
     def add_consumer(self, consumer: Consumer):
         sink = self._portable_primitive_to_cloud_primitive(
             consumer.sink_primitive, StategyType.SINK
@@ -784,21 +723,6 @@
             processors=[processor],
         )
         self._add_processor_group(group, collector.processor_options)
-=======
-    def add_consumer(self, consumer_wrapper: _ConsumerWrapper):
-        # Set up credentials
-        source_credentials = self._get_credentials(
-            consumer_wrapper.source_primitive.primitive_type
-        )
-        sink_credentials = self._get_credentials(
-            consumer_wrapper.sink_primitive.primitive_type
-        )
-        self._consumer_processor(
-            consumer_wrapper=consumer_wrapper,
-            source_credentials=source_credentials,
-            sink_credentials=sink_credentials,
-        )
->>>>>>> 712bf275
 
     def collector(
         self,
@@ -876,15 +800,7 @@
                 ),
             )
 
-<<<<<<< HEAD
     def _add_processor_group(self, group: ProcessorGroup, options: ProcessorOptions):
-=======
-    def _add_processor(
-        self,
-        processor: ProcessorAPI,
-        options: Optional[ProcessorOptions] = None,
-    ):
->>>>>>> 712bf275
         if self._runtime_actor_ref is not None or self._infra_actor_ref is not None:
             raise RuntimeError(
                 "Cannot add processor to an active Flow. Did you already call run()?"
@@ -1064,75 +980,6 @@
 
         return setup, teardown
 
-<<<<<<< HEAD
-=======
-    def _consumer_processor(
-        self,
-        consumer_wrapper: _ConsumerWrapper,
-        source_credentials: CredentialType,
-        sink_credentials: CredentialType,
-    ):
-        setup, teardown = _lifecycle_functions(
-            consumer_wrapper.original_process_fn_or_class
-        )
-        processor_id = consumer_wrapper.original_process_fn_or_class.__name__
-
-        def background_tasks():
-            return _background_tasks(
-                consumer_wrapper.source_primitive, source_credentials
-            ) + _background_tasks(consumer_wrapper.sink_primitive, sink_credentials)
-
-        # Dynamically define a new class with the same structure as Processor
-        class_name = f"ConsumerProcessor{utils.uuid(max_len=8)}"
-        source_provider = consumer_wrapper.source_primitive.source_provider()
-        sink_provider = consumer_wrapper.sink_primitive.sink_provider()
-        adhoc_methods = {
-            # ConsumerProcessor methods.
-            # NOTE: We need to instantiate the source and sink strategies
-            # in the class to avoid issues passing to ray workers.
-            "source": lambda self: source_provider.source(source_credentials),
-            "sink": lambda self: sink_provider.sink(sink_credentials),
-            # ProcessorAPI methods. NOTE: process() is attached separately below
-            "setup": setup,
-            "teardown": teardown,
-            "background_tasks": lambda self: background_tasks(),
-            "__meta__": {
-                "source": consumer_wrapper.source_primitive,
-                "sink": consumer_wrapper.sink_primitive,
-            },
-            "__call__": consumer_wrapper.original_process_fn_or_class,
-        }
-        if type_inspect.isclass(consumer_wrapper.original_process_fn_or_class):
-
-            def init_processor(self, processor_id):
-                self.processor_id = processor_id
-                self.instance = consumer_wrapper.original_process_fn_or_class()
-
-            adhoc_methods["__init__"] = init_processor
-        AdHocConsumerProcessorClass = type(
-            class_name,
-            (ConsumerProcessor,),
-            adhoc_methods,
-        )
-        if not type_inspect.isclass(consumer_wrapper.original_process_fn_or_class):
-            utils.attach_method_to_class(
-                AdHocConsumerProcessorClass,
-                "process",
-                original_func=consumer_wrapper.original_process_fn_or_class,
-            )
-        else:
-            utils.attach_wrapped_method_to_class(
-                AdHocConsumerProcessorClass,
-                "process",
-                original_func=consumer_wrapper.original_process_fn_or_class.process,
-            )
-
-        processor = AdHocConsumerProcessorClass(processor_id=processor_id)
-        self._add_processor(processor, consumer_wrapper.processor_options)
-
-        return processor
-
->>>>>>> 712bf275
     def _consumer_decorator(
         self,
         source_primitive: Primitive,
@@ -1142,7 +989,6 @@
         sink_credentials: CredentialType,
     ):
         def decorator_function(original_process_fn_or_class):
-<<<<<<< HEAD
             consumer = Consumer(
                 source_primitive=source_primitive,
                 sink_primitive=sink_primitive,
@@ -1160,18 +1006,6 @@
             )
             self._add_processor_group(group, consumer.processor_options)
             return processor
-=======
-            return self._consumer_processor(
-                consumer_wrapper=_ConsumerWrapper(
-                    source_primitive=source_primitive,
-                    sink_primitive=sink_primitive,
-                    processor_options=processor_options,
-                    original_process_fn_or_class=original_process_fn_or_class,
-                ),
-                source_credentials=source_credentials,
-                sink_credentials=sink_credentials,
-            )
->>>>>>> 712bf275
 
         return decorator_function
 
@@ -1184,7 +1018,6 @@
         sink_credentials: CredentialType,
     ):
         def decorator_function(original_process_fn_or_class):
-<<<<<<< HEAD
             collector = Collector(
                 # TODO: whenever we allow collector groups we'll need to update this
                 route="/",
@@ -1202,117 +1035,6 @@
                 base_route=route,
             )
             self._add_processor_group(group, collector.processor_options)
-=======
-            setup, teardown = self._lifecycle_functions(original_process_fn_or_class)
-            processor_id = original_process_fn_or_class.__name__
-
-            def background_tasks():
-                return self._background_tasks(sink_primitive, sink_credentials)
-
-            # Dynamically define a new class with the same structure as Processor
-            class_name = f"CollectorProcessor{utils.uuid(max_len=8)}"
-            sink_provider = sink_primitive.sink_provider()
-            adhoc_methods = {
-                # CollectorProcessor methods.
-                "endpoint": lambda self: Endpoint(route, method),
-                # NOTE: We need to instantiate the sink strategies
-                # in the class to avoid issues passing to ray workers.
-                "sink": lambda self: sink_provider.sink(sink_credentials),
-                # ProcessorAPI methods. NOTE: process() is attached separately below
-                "setup": setup,
-                "teardown": teardown,
-                "background_tasks": lambda self: background_tasks(),
-                "__meta__": {
-                    "sink": sink_primitive,
-                },
-                "__call__": original_process_fn_or_class,
-            }
-            if type_inspect.isclass(original_process_fn_or_class):
-
-                def init_processor(self, processor_id):
-                    self.processor_id = processor_id
-                    self.instance = original_process_fn_or_class()
-
-                adhoc_methods["__init__"] = init_processor
-            AdHocCollectorProcessorClass = type(
-                class_name,
-                (CollectorProcessor,),
-                adhoc_methods,
-            )
-            if not type_inspect.isclass(original_process_fn_or_class):
-                utils.attach_method_to_class(
-                    AdHocCollectorProcessorClass,
-                    "process",
-                    original_func=original_process_fn_or_class,
-                )
-            else:
-                utils.attach_wrapped_method_to_class(
-                    AdHocCollectorProcessorClass,
-                    "process",
-                    original_func=original_process_fn_or_class.process,
-                )
-
-            processor = AdHocCollectorProcessorClass(processor_id=processor_id)
-            self._add_processor(processor, processor_options)
-
             return processor
 
-        return decorator_function
-
-    def _endpoint_decorator(
-        self,
-        route: Route,
-        method: Method,
-        processor_options: ProcessorOptions,
-    ):
-        def decorator_function(original_process_fn_or_class):
-            setup, teardown = self._lifecycle_functions(original_process_fn_or_class)
-
-            processor_id = original_process_fn_or_class.__name__
-
-            # Dynamically define a new class with the same structure as Processor
-            class_name = f"EndpointProcessor{utils.uuid(max_len=8)}"
-            adhoc_methods = {
-                # EndpointProcessor methods.
-                "endpoint": lambda self: Endpoint(route, method),
-                # NOTE: We need to instantiate the sink strategies
-                # in the class to avoid issues passing to ray workers.
-                # ProcessorAPI methods. NOTE: process() is attached separately below
-                "setup": setup,
-                "teardown": teardown,
-                "background_tasks": lambda self: [],
-                "__meta__": {},
-                "__call__": original_process_fn_or_class,
-            }
-            if type_inspect.isclass(original_process_fn_or_class):
-
-                def init_processor(self, processor_id):
-                    self.processor_id = processor_id
-                    self.instance = original_process_fn_or_class()
-
-                adhoc_methods["__init__"] = init_processor
-            AdHocCollectorProcessorClass = type(
-                class_name,
-                (EndpointProcessor,),
-                adhoc_methods,
-            )
-            if not type_inspect.isclass(original_process_fn_or_class):
-                utils.attach_method_to_class(
-                    AdHocCollectorProcessorClass,
-                    "process",
-                    original_func=original_process_fn_or_class,
-                )
-            else:
-                utils.attach_wrapped_method_to_class(
-                    AdHocCollectorProcessorClass,
-                    "process",
-                    original_func=original_process_fn_or_class.process,
-                )
-
-            processor = AdHocCollectorProcessorClass(processor_id=processor_id)
-            self._add_processor(processor, processor_options)
-
->>>>>>> 712bf275
-            return processor
-
         return decorator_function