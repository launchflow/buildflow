--- conflicted
+++ resolved
@@ -14,12 +14,8 @@
     def sink(self) -> SinkType:
         return EmptySink()
 
-<<<<<<< HEAD
-    def process(self, payload, **kwargs):
-=======
     def setup(self):
         pass
 
-    def process(self, payload):
->>>>>>> 9bd631a2
+    def process(self, payload, **kwargs):
         return payload