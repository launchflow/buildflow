import enum
<<<<<<< HEAD
from typing import List
=======
from typing import Optional
>>>>>>> 5f3c566c

from buildflow.config.cloud_provider_config import (
    AWSOptions,
    AzureOptions,
    CloudProviderConfig,
    GCPOptions,
    LocalOptions,
)
from buildflow.core.providers.provider import (
    BackgroundTaskProvider,
    PulumiProvider,
    SinkProvider,
    SourceProvider,
)
from buildflow.core.strategies._strategy import StategyType


class PrimitiveType(enum.Enum):
    PORTABLE = "portable"
    GCP = "gcp"
    AWS = "aws"
    AZURE = "azure"
    LOCAL = "local"
    EMPTY = "empty"
    AGNOSTIC = "agnostic"


class Primitive:
    primitive_type: PrimitiveType
    depends_on: List["Primitive"]
    managed: bool = False

    def enable_managed(self):
        """Enable managed mode."""
        self.managed = True

    def source_provider(self) -> SourceProvider:
        """Return a source provider for this primitive."""
        raise NotImplementedError(
            f"Primitive.source_provider() is not implemented for type: {type(self)}."
        )

    def sink_provider(self) -> SinkProvider:
        """Return a sink provider for this primitive."""
        raise NotImplementedError(
            f"Primitive.sink_provider() is not implemented for type: {type(self)}."
        )

    def pulumi_provider(self) -> PulumiProvider:
        """Return a pulumi provider for this primitive."""
        raise NotImplementedError(
            f"Primitive.pulumi_provider() is not implemented for type: {type(self)}."
        )

    def background_task_provider(self) -> Optional[BackgroundTaskProvider]:
        """Return a background task provider for this primitive."""
        return None

    def options(self, managed: bool = False) -> "Primitive":
        """Return a copy of this primitive with the managed flag set."""
        self.managed = managed
        return self


class PortablePrimtive(Primitive):
    primitive_type = PrimitiveType.PORTABLE
    # Portable primitives are always managed.
    managed: bool = True

    def to_cloud_primitive(
        self, cloud_provider_config: CloudProviderConfig, strategy_type: StategyType
    ) -> "Primitive":
        """Create a cloud primitive from a CloudProviderConfig."""
        raise NotImplementedError(
            "PortablePrimtive.to_cloud_primitive() is not implemented."
        )

    # Override the super class options method since it doesn't make sense to non-manage
    # a portable primitive.
    def options(self) -> Primitive:
        return self


class CompositePrimitive(Primitive):
    # Composite primitives are always managed.
    # They defer to their underlying primitives on what should actually be managed.
    managed: bool = True

    def options(self) -> "Primitive":
        return self


class GCPPrimtive(Primitive):
    # TODO: We need to check the infra State to warn the user if the infra has not been
    # created yet.
    primitive_type = PrimitiveType.GCP

    @classmethod
    def from_gcp_options(cls, gcp_options: GCPOptions) -> "GCPPrimtive":
        """Create a primitive from GCPOptions."""
        raise NotImplementedError("GCPPrimtive.from_gcp_options() is not implemented.")


class AWSPrimtive(Primitive):
    primitive_type = PrimitiveType.AWS

    @classmethod
    def from_aws_options(cls, aws_options: AWSOptions) -> "AWSPrimtive":
        """Create a primitive from AWSOptions."""
        raise NotImplementedError("AWSPrimtive.from_aws_options() is not implemented.")


class AzurePrimtive(Primitive):
    primitive_type = PrimitiveType.AZURE

    @classmethod
    def from_azure_options(cls, azure_options: AzureOptions) -> "AzurePrimtive":
        """Create a primitive from AzureOptions."""
        raise NotImplementedError(
            "AzurePrimtive.from_azure_options() is not implemented."
        )


class LocalPrimtive(Primitive):
    primitive_type = PrimitiveType.LOCAL
    # LocalPrimitives are never managed.
    managed: bool = False

    @classmethod
    def from_local_options(cls, local_options: LocalOptions) -> "LocalPrimtive":
        """Create a primitive from LocalOptions."""
        raise NotImplementedError(
            "LocalPrimtive.from_local_options() is not implemented."
        )

    # Composite primitives are always managed.
    # They defer to their underlying primitives on what should actually be managed.
    def options(self) -> "Primitive":
        return self


class AgnosticPrimitive(Primitive):
    """Agnostic primitives are not tied to a specific cloud provider."""

    primitive_type = PrimitiveType.AGNOSTIC<|MERGE_RESOLUTION|>--- conflicted
+++ resolved
@@ -1,9 +1,5 @@
 import enum
-<<<<<<< HEAD
-from typing import List
-=======
-from typing import Optional
->>>>>>> 5f3c566c
+from typing import List, Optional
 
 from buildflow.config.cloud_provider_config import (
     AWSOptions,
@@ -33,8 +29,11 @@
 
 class Primitive:
     primitive_type: PrimitiveType
-    depends_on: List["Primitive"]
     managed: bool = False
+
+    def depends_on(self) -> List["Primitive"]:
+        """Return a list of primitives that this primitive depends on."""
+        return []
 
     def enable_managed(self):
         """Enable managed mode."""
