"""Auto-scaler used by the stream manager.

When we do scale up?
    We check the backlog of the current source, and compare it to the
    throughput since the last autoscale event we request the number of replicas
    required to burn down the entire backlog in 60 seconds.

When do we scale down?
    First we check that we don't need to scale up. If we don't need to scale
    up, we check what the current utilization of our replicas is above 50%.
    The utilization is determined by the number of non-empty requests for data
    were made.
"""

import logging
import math
from typing import List

import ray
from ray.autoscaler.sdk import request_resources

from buildflow.api.options import StreamingOptions

_TARGET_UTILIZATION = 0.5


def max_replicas_for_cluster(cpu_per_replica: float):
    num_cpus = ray.cluster_resources()["CPU"]

    return int(num_cpus / cpu_per_replica)


def get_recommended_num_replicas(
    *,
    current_num_replicas: int,
    backlog: float,
    events_processed_per_replica: List[int],
    non_empty_ratio_per_replica: List[float],
    time_since_last_check: float,
    autoscaling_options: StreamingOptions,
    cpus_per_replica: float,
) -> int:
    non_empty_ratio_sum = sum(non_empty_ratio_per_replica)
    if non_empty_ratio_per_replica:
        avg_non_empty_rate = non_empty_ratio_sum / len(non_empty_ratio_per_replica)
    else:
        avg_non_empty_rate = 0
    rate = sum(events_processed_per_replica) / time_since_last_check
    if events_processed_per_replica:
        avg_rate = rate / len(events_processed_per_replica) * 60
    else:
        avg_rate = 0
    # TODO: this doesn't take into account newly incoming messages so it won't
    # actually burn down the backlog in one minute. Ideally we could add some
    # metric to know we need at least N replicas for the standard rate + M
    # replicas for the backlog.
    if avg_rate != 0:
        estimated_replicas = int(backlog / avg_rate)
    else:
        estimated_replicas = 0
    if estimated_replicas > current_num_replicas:
        new_num_replicas = estimated_replicas
    elif (
        estimated_replicas < current_num_replicas
        and current_num_replicas > 1
        and avg_non_empty_rate < _TARGET_UTILIZATION
    ):
        # Scale down under the following conditions.
        # - Backlog is low enough we don't need any more replicas
        # - We are running more than 1 (don't scale to 0...)
        # - Over 30% of requests are empty, i.e. we're wasting requests
        new_num_replicas = math.ceil(non_empty_ratio_sum / _TARGET_UTILIZATION)
        if new_num_replicas < estimated_replicas:
            new_num_replicas = estimated_replicas
    else:
        new_num_replicas = current_num_replicas

    max_cluster_replicas = max_replicas_for_cluster(cpus_per_replica)
    max_replicas = autoscaling_options.max_replicas

    # If we're trying to scale to more than max replicas and max replicas for
    # our cluster is less than our total max replicas
    if new_num_replicas > max_replicas:
        if max_replicas <= max_cluster_replicas:
            logging.warning(
                "reached the max allowed replicas of %s",
                autoscaling_options.max_replicas,
            )
            new_num_replicas = autoscaling_options.max_replicas
    elif new_num_replicas < autoscaling_options.min_replicas:
        logging.warning(
            "reached the minimum allowed replicas of %s",
            autoscaling_options.min_replicas,
        )
        new_num_replicas = autoscaling_options.min_replicas

    if new_num_replicas > max_cluster_replicas:
        if max_cluster_replicas < max_replicas:
            logging.warning(
<<<<<<< HEAD
                'reached the max allowed replicas for your cluster %s. We will'
                ' add more as your cluster scales up.', max_cluster_replicas)
            request_resources(num_cpus=math.ceil(new_num_replicas *
                                                 cpus_per_replica))
=======
                "reached the max allowed replicas for your cluster %s. We will"
                " add more as your cluster scales up.",
                max_cluster_replicas,
            )
            # TODO: we can look at programatically scaling this to get faster
            # autoscaling.
>>>>>>> 9125d90b
            new_num_replicas = max_cluster_replicas

    if new_num_replicas != current_num_replicas:
        logging.warning(
            "resizing from %s replicas to %s replicas",
            current_num_replicas,
            new_num_replicas,
        )

    if new_num_replicas < current_num_replicas:
        # we're scaling down so only request resources that are needed for
        # the smaller amount.
        # This will override the case where we requested a bunch of resources
        # for a replicas that haven't been fufilled yet.
        request_resources(num_cpus=math.ceil(new_num_replicas *
                                             cpus_per_replica))

    return new_num_replicas<|MERGE_RESOLUTION|>--- conflicted
+++ resolved
@@ -97,19 +97,12 @@
     if new_num_replicas > max_cluster_replicas:
         if max_cluster_replicas < max_replicas:
             logging.warning(
-<<<<<<< HEAD
-                'reached the max allowed replicas for your cluster %s. We will'
-                ' add more as your cluster scales up.', max_cluster_replicas)
-            request_resources(num_cpus=math.ceil(new_num_replicas *
-                                                 cpus_per_replica))
-=======
                 "reached the max allowed replicas for your cluster %s. We will"
                 " add more as your cluster scales up.",
                 max_cluster_replicas,
             )
-            # TODO: we can look at programatically scaling this to get faster
-            # autoscaling.
->>>>>>> 9125d90b
+            request_resources(num_cpus=math.ceil(new_num_replicas *
+                                                 cpus_per_replica))
             new_num_replicas = max_cluster_replicas
 
     if new_num_replicas != current_num_replicas:
