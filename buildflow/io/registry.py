--- conflicted
+++ resolved
@@ -5,13 +5,27 @@
 from buildflow.io.providers.file_provider import FileFormat, FileProvider
 from buildflow.io.providers.pulsing_provider import PulsingProvider
 from buildflow.io.providers.gcp.bigquery import StreamingBigQueryProvider
-from buildflow.io.providers.gcp.gcp_pub_sub import GCPPubSubSubscriptionProvider
+from buildflow.io.providers.gcp.gcp_pub_sub import (
+    GCPPubSubSubscriptionProvider,
+    GCPPubSubTopicProvider,
+)
 from buildflow.io.providers.gcp.gcs_file_stream import GCSFileStreamProvider
 
 
 class ResourceType:
     def provider(self):
         raise NotImplementedError("provider not implemented")
+
+
+@dataclass
+class GCPPubSubTopic(ResourceType):
+    billing_project_id: str
+    topic_name: str
+
+    def provider(self):
+        return GCPPubSubTopicProvider(
+            billing_project_id=self.billing_project_id, topic_name=self.topic_name
+        )
 
 
 @dataclass
@@ -31,31 +45,7 @@
 
 
 @dataclass
-<<<<<<< HEAD
-class GCPPubSubTopic:
-    """A reference that pulls items from a GCP Pub/Sub subscription."""
-
-    topic_id: str
-
-    def provider(self):
-        # 'projects/daring-runway-374503/subscriptions/taxiride-sub')
-        billing_project_id = self.topic_id.split("/")[1]
-        batch_size = 1000
-        return GCPPubSubProvider(
-            billing_project_id=billing_project_id,
-            topic_id=self.topic_id,
-            subscription_id="",
-            batch_size=batch_size,
-        )
-
-
-@dataclass
-class BigQueryTable:
-    """A reference that pushes items to a BigQuery table."""
-
-=======
 class BigQueryTable(ResourceType):
->>>>>>> 2a32c77d
     table_id: str
 
     def provider(self):
