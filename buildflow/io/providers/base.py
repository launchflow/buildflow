<<<<<<< HEAD
import dataclasses
from typing import Dict, Any, Iterable
import pulumi
=======
from dataclasses import dataclass
from typing import Any, Callable, Dict, Iterable, Type
>>>>>>> 9bd631a2


class AckInfo:
    pass


@dataclass(frozen=True)
class PullResponse:
    payload: Iterable[Any]
    ack_info: AckInfo


class ProviderAPI:
    def __init__(self):
        pass

    def schema(self):
        raise NotImplementedError("schema not implemented")


class PullProvider(ProviderAPI):
    """PullProvider is a provider that can be pulled from.

    The following methods should be implemented:
        - pull()
        - ack()
        - backlog()
    """

    async def pull(self) -> PullResponse:
        """Pull returns a batch of data from the source."""
        raise NotImplementedError("pull not implemented")

    async def ack(self, to_ack: AckInfo, success: bool):
        """Ack acknowledges data pulled from the source.

        Args:
            to_ack: The ack info returned from the pull method. That should be acked.
            success: Whether the data was successfully processed or not. If false it is
                up to the provider to decide how to ack / nack.
        """
        raise NotImplementedError("ack not implemented")

    async def backlog(self) -> int:
        """Backlog returns an integer representing the number of items in the backlog"""
        raise NotImplementedError("backlog not implemented")

    def pull_converter(self, user_defined_type: Type) -> Callable[[Any], Any]:
        raise NotImplementedError("pull_converter not implemented")


class PushProvider(ProviderAPI):
    """PushProvider is a provider that can have a batch of data pushed to it.

    The following methods should be implemented:
        - push()
    """

    async def push(self, batch):
        """Push pushes a batch of data to the source."""
        raise NotImplementedError("push not implemented")

    def push_converter(self, user_defined_type: Type) -> Callable[[Any], Any]:
        raise NotImplementedError("push_converter not implemented")


# NOTE: SetupProviders set up resources at RUNTIME, not at BUILD_TIME.
class SetupProvider(ProviderAPI):
    """SetupProvider is a provider that sets up any resources needed.

    The following methods should be implemented:
        - setup()
    """

    async def setup(self):
        """Setup sets up any resources needed."""
        raise NotImplementedError("setup not implemented")


# Should we get rid of this? I could see a variant of this being useful.
class PlanProvider(ProviderAPI):
    """PlanProvider is a provider that produces a plan of the resources it will use.

    The following methods should be implemented:
        - plan()
    """

    async def plan(self) -> Dict[str, Any]:
        """Plan produces a plan of the resources it will use."""
        raise NotImplementedError("plan not implemented")


@dataclasses.dataclass
class PulumiResources:
    resources: Iterable[pulumi.Resource]
    exports: Dict[str, Any]


# NOTE: PulumiProviders set up resources at BUILD_TIME, not at RUNTIME.
class PulumiProvider(ProviderAPI):
    """PulumiProvider is a provider that sets up any resources needed using Pulumi.

    Pulumi Docs: https://www.pulumi.com/docs/

    Some Notes:
        - BuildFlow uses Pulumi "Inline Programs"
        - We do not currently support remote deployments (via pulumi cloud)
            - All deployments use the LocalWorkspace interface (from pulumi.automation)
        - Pulumi lets you "export" values from a resource so they can be viewed in the
          console output.

    The following methods should be implemented:
        - pulumi()
    """

    # NOTE: You can return anything that inherits from pulumi.Resource
    # (i.e. pulumi.ComponentResource)
    def pulumi(self) -> PulumiResources:
        """Provides a list of pulumi.Resources to setup prior to runtime."""
        raise NotImplementedError("pulumi not implemented")<|MERGE_RESOLUTION|>--- conflicted
+++ resolved
@@ -1,11 +1,7 @@
-<<<<<<< HEAD
 import dataclasses
-from typing import Dict, Any, Iterable
 import pulumi
-=======
 from dataclasses import dataclass
 from typing import Any, Callable, Dict, Iterable, Type
->>>>>>> 9bd631a2
 
 
 class AckInfo:
