--- conflicted
+++ resolved
@@ -58,18 +58,6 @@
 @app.processor(source=pubsub_source, sink=bigquery_sink)
 def process(pubsub_message: TaxiOutput) -> TaxiOutput:
     # print('Process: ', pubsub_message)
-<<<<<<< HEAD
-    return pubsub_message
-
-
-if __name__ == "__main__":
-    app.run(
-        disable_usage_stats=True,
-        disable_resource_creation=False,
-        blocking=True,
-        debug_run=False,
-    )
-=======
     # should_fail = random.randint(0, 1)
     # if should_fail:
     #     raise ValueError("Randomly failing")
@@ -89,5 +77,4 @@
 # these should also work:
 # app.plan()
 # app.apply()
-# app.destroy()
->>>>>>> 2a32c77d
+# app.destroy()