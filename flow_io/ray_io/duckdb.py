"""IO connectors for DuckDB and Ray."""

import logging
import time
from typing import Any, Dict, Iterable, Union

import duckdb
import pandas as pd
import ray

from flow_io.ray_io import base


@ray.remote
class DuckDBSourceActor(base.RaySource):

    def __init__(
        self,
        ray_inputs: Iterable,
        input_node_space: str,
        database: str,
        table: str,
        query: str = '',
    ) -> None:
        super().__init__(ray_inputs, input_node_space)
        self.duck_con = duckdb.connect(database=database, read_only=True)
        if not query:
            query = f'SELECT * FROM {table}'
        self.duck_con.execute(query=query)

    def run(self):
        refs = []
        df = self.duck_con.fetch_df_chunk()
        while not df.empty:
            elements = df.to_dict('records')
            for ray_input in self.ray_inputs:
                for element in elements:
                    refs.append(ray_input.remote(element, {}))
            df = self.duck_con.fetch_df_chunk()
        self.duck_con.close()
        return ray.get(refs)


_MAX_CONNECT_TRIES = 20


@ray.remote
class DuckDBSinkActor(base.RaySink):

    def __init__(
        self,
        database: str,
        table: str,
    ) -> None:
        super().__init__()
        self.database = database
        self.table = table

    def _write(
        self,
        element: Union[Dict[str, Any], Iterable[Dict[str, Any]]],
        carrier: Dict[str, str] = {},
    ):
<<<<<<< HEAD
=======

        def add_trace_info(elem: Dict[str, Any]):
            if 'trace_id' not in elem:
                elem['trace_id'] = carrier['trace_id']
            else:
                logging.warning(
                    'Cannot add trace_id to element. Key is already in use.')
            return elem
>>>>>>> 9e8db2ef

        connect_tries = 0
        while connect_tries < _MAX_CONNECT_TRIES:
            try:
                duck_con = duckdb.connect(database=self.database,
                                          read_only=False)
                break
            except duckdb.IOException as e:
                connect_tries += 1
                if connect_tries == _MAX_CONNECT_TRIES:
                    raise ValueError(
                        'Failed to connect to duckdb. Did you leave a '
                        'connection open?') from e
                logging.warning(
                    'Can\'t concurrently write to DuckDB waiting 2 '
                    'seconds then will try again.')
                time.sleep(2)
        if isinstance(element, dict):
            df = pd.DataFrame([element])
        else:
            df = pd.DataFrame(element)
        try:
            duck_con.append(self.table, df)
        except duckdb.CatalogException:
            # This can happen if the table doesn't exist yet. If this
            # happen create it from the DF.
            duck_con.execute(f'CREATE TABLE {self.table} AS SELECT * FROM df')
        duck_con.close()
        return<|MERGE_RESOLUTION|>--- conflicted
+++ resolved
@@ -61,17 +61,6 @@
         element: Union[Dict[str, Any], Iterable[Dict[str, Any]]],
         carrier: Dict[str, str] = {},
     ):
-<<<<<<< HEAD
-=======
-
-        def add_trace_info(elem: Dict[str, Any]):
-            if 'trace_id' not in elem:
-                elem['trace_id'] = carrier['trace_id']
-            else:
-                logging.warning(
-                    'Cannot add trace_id to element. Key is already in use.')
-            return elem
->>>>>>> 9e8db2ef
 
         connect_tries = 0
         while connect_tries < _MAX_CONNECT_TRIES:
