--- conflicted
+++ resolved
@@ -61,7 +61,6 @@
         element: Union[Dict[str, Any], Iterable[Dict[str, Any]]],
         carrier: Dict[str, str],
     ):
-<<<<<<< HEAD
         def add_trace_info(elem: Dict[str, Any]):
             if 'trace_id' not in elem:
                 elem['trace_id'] = carrier['trace_id']
@@ -69,17 +68,8 @@
                 logging.warning('Cannot add trace_id to element. Key is already in use.')
             return elem
 
-        duck_con = duckdb.connect(database=self.database, read_only=False)
-        if isinstance(element, dict):
-            add_trace_info(element)
-            df = pd.DataFrame([element])
-        else:
-            df = pd.DataFrame([add_trace_info(elem) for elem in element])
-        while True:
-=======
         connect_tries = 0
         while connect_tries < _MAX_CONNECT_TRIES:
->>>>>>> 9c3465d9
             try:
                 duck_con = duckdb.connect(database=self.database,
                                           read_only=False)
@@ -95,9 +85,9 @@
                     'seconds then will try again.')
                 time.sleep(2)
         if isinstance(element, dict):
-            df = pd.DataFrame([element])
+            df = pd.DataFrame([add_trace_info(element)])
         else:
-            df = pd.DataFrame(element)
+            df = pd.DataFrame([add_trace_info(elem) for elem in element])
         try:
             duck_con.append(self.table, df)
         except duckdb.CatalogException:
